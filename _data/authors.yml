# Authors

justin_littman:
  name: Justin Littman
  email: justinlittman@gwu.edu
  avatar: author_littman.png
  twitter: justin_littman

laura_wrubel:
  name: Laura Wrubel
  email: lwrubel@gwu.edu
  avatar: author_wrubel.jpg
  twitter: liblaura

victor_tan:
  name: Yecheng Tan
  email: ychtan@gwu.edu
  avatar: author_victor.jpg
  twitter: victor2tan

dan_kerchner:
  name: Dan Kerchner
  email: kerchner@gwu.edu
  avatar: author_kerchner.png
  twitter: DanKerchner

christie_peterson:
  name: Christie Peterson
  email: cspeterson@gwu.edu
  avatar: author_peterson.jpg
  twitter: save4use

rachel_trent:
  name: Rachel Trent
  email: racheltrent@gwu.edu
  avatar: author_trent.jpg
  twitter: reliztrent

yonah_bromberg_gaber:
  name: Yonah Bromberg Gaber
  email: yonahbg@gwu.edu
  avatar: author_bromberg_gaber.jpg
  twitter: yonahbg

<<<<<<< HEAD
amanda_steinberg:
  name: Amanda Hannoosh Steinberg
  email: ahsteinberg@gwu.edu
  avatar: author_steinberg.jpg
  twitter: GWMENALib
=======
vakil_smallen:
  name: Vakil Smallen
  email: smallen@gwu.edu
  avatar: author_smallen.jpg
>>>>>>> 211b2efc
<|MERGE_RESOLUTION|>--- conflicted
+++ resolved
@@ -42,15 +42,13 @@
   avatar: author_bromberg_gaber.jpg
   twitter: yonahbg
 
-<<<<<<< HEAD
 amanda_steinberg:
   name: Amanda Hannoosh Steinberg
   email: ahsteinberg@gwu.edu
   avatar: author_steinberg.jpg
   twitter: GWMENALib
-=======
+
 vakil_smallen:
   name: Vakil Smallen
   email: smallen@gwu.edu
-  avatar: author_smallen.jpg
->>>>>>> 211b2efc
+  avatar: author_smallen.jpg