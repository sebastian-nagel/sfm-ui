--- conflicted
+++ resolved
@@ -234,7 +234,6 @@
     justify-content: center;
 }
 
-<<<<<<< HEAD
 h2.change-log, h2.seeds, h2.harvests {
     font-size: 1.5rem;
 }
@@ -244,7 +243,8 @@
     margin-bottom: .5rem;
     font-weight: 500;
     line-height: 1.2;
-=======
+}
+
 .dropdown-item:active {
     background-color: #FFF;
 }
@@ -255,5 +255,4 @@
 
 .card-title {
     margin-top: 8px;
->>>>>>> 31663d72
 }