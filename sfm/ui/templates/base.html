--- conflicted
+++ resolved
@@ -25,11 +25,7 @@
     <link rel="stylesheet" type="text/css" href="https://cdn.datatables.net/v/bs4/dt-1.10.20/datatables.min.css"/>
     <link rel="stylesheet" href="https://cdn.jsdelivr.net/gh/Wruczek/Bootstrap-Cookie-Alert@gh-pages/cookiealert.css">
 
-<<<<<<< HEAD
     <!-- SFM-specific CSS -->
-=======
-    <!-- This file store project specific CSS -->
->>>>>>> 1ee4f147
     <link rel="stylesheet" href="{% static 'ui/css/main.css' %}">
     <link rel="stylesheet" href="{% static 'ui/css/cookie_consent.css' %}">
 
@@ -65,13 +61,8 @@
 
     {% block extra_head %}
         <script src="https://cdn.datatables.net/1.10.15/js/jquery.dataTables.min.js"></script>
-<<<<<<< HEAD
-	<script src="{% static 'ui/js/data_tables.js' %}"></script>
-=======
-        <!--<script src="https://cdn.datatables.net/1.10.15/js/dataTables.bootstrap.min.js"></script>-->
-        <script src="{% static 'ui/js/data_tables.js' %}"></script>
->>>>>>> 1ee4f147
-	<script type="text/javascript">
+	      <script src="{% static 'ui/js/data_tables.js' %}"></script>
+	      <script type="text/javascript">
            var oPaginationType = "bs_normal";
            var oLanguages = {
                 "lengthMenu": "Display _MENU_ records per page",
@@ -84,7 +75,7 @@
                   "previous": "Previous"
                 }
             };
-	</script>
+	      </script>
     {% endblock %}
   </head>
 
