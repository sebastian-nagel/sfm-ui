"""
Django settings for sfm project.

Generated by 'django-admin startproject' using Django 1.8.4.

For more information on this file, see
https://docs.djangoproject.com/en/1.8/topics/settings/

For the full list of settings and their values, see
https://docs.djangoproject.com/en/1.8/ref/settings/
"""

# Build paths inside the project like this: os.path.join(BASE_DIR, ...)
import os

BASE_DIR = os.path.dirname(os.path.dirname(os.path.abspath(__file__)))


# Quick-start development settings - unsuitable for production
# See https://docs.djangoproject.com/en/1.8/howto/deployment/checklist/

# SECURITY WARNING: keep the secret key used in production secret!
SECRET_KEY = '$qjsxe%dh54l8x&#y2sj7=+hc=4$b9f1ujo7*77_n)__qx#up='

# SECURITY WARNING: don't run with debug turned on in production!
DEBUG = True

ALLOWED_HOSTS = []


# Application definition

INSTALLED_APPS = (
    'django.contrib.admin',
    'django.contrib.auth',
    'django.contrib.contenttypes',
    'django.contrib.sessions',
    'django.contrib.messages',
    'django.contrib.sites',
    'django.contrib.staticfiles',
    'ui',
<<<<<<< HEAD
    'allauth',  # registration
    'allauth.account',  # registration
    'allauth.socialaccount',  # registration
=======
>>>>>>> 1144de2a
)

MIDDLEWARE_CLASSES = (
    'django.contrib.sessions.middleware.SessionMiddleware',
    'django.middleware.common.CommonMiddleware',
    'django.middleware.csrf.CsrfViewMiddleware',
    'django.contrib.auth.middleware.AuthenticationMiddleware',
    'django.contrib.auth.middleware.SessionAuthenticationMiddleware',
    'django.contrib.messages.middleware.MessageMiddleware',
    'django.middleware.clickjacking.XFrameOptionsMiddleware',
    'django.middleware.security.SecurityMiddleware',
)

ROOT_URLCONF = 'sfm.urls'

TEMPLATES = [
    {
        'BACKEND': 'django.template.backends.django.DjangoTemplates',
        'DIRS': [],
        'APP_DIRS': True,
        'OPTIONS': {
            'context_processors': [
                'django.template.context_processors.debug',
                'django.template.context_processors.request',
                'django.contrib.auth.context_processors.auth',
                'django.contrib.messages.context_processors.messages',
            ],
        },
    },
]

WSGI_APPLICATION = 'sfm.wsgi.application'


# Database
# https://docs.djangoproject.com/en/1.8/ref/settings/#databases

DATABASES = {
    'default': {
        'ENGINE': 'django.db.backends.postgresql_psycopg2',
        'NAME': 'sfmdatabase',
        'USER': '',
        'PASSWORD': '',
        'HOST': '',
        'PORT': '',
    }
}


# Internationalization
# https://docs.djangoproject.com/en/1.8/topics/i18n/

LANGUAGE_CODE = 'en-us'

TIME_ZONE = 'UTC'

USE_I18N = True

USE_L10N = True

USE_TZ = True

SITE_ID = 1

# Authentication Backends for AllAuth

AUTHENTICATION_BACKENDS = (
    'django.contrib.auth.backends.ModelBackend',
    'allauth.account.auth_backends.AuthenticationBackend',
)

# Static files (CSS, JavaScript, Images)
# https://docs.djangoproject.com/en/1.8/howto/static-files/

STATIC_URL = '/static/'

# Required due to custom fields on AbstractUser, see "Substituting 
# a custom user model" under:
# https://docs.djangoproject.com/en/1.8/topics/auth/customizing/
AUTH_USER_MODEL = 'ui.User'<|MERGE_RESOLUTION|>--- conflicted
+++ resolved
@@ -39,12 +39,9 @@
     'django.contrib.sites',
     'django.contrib.staticfiles',
     'ui',
-<<<<<<< HEAD
     'allauth',  # registration
     'allauth.account',  # registration
     'allauth.socialaccount',  # registration
-=======
->>>>>>> 1144de2a
 )
 
 MIDDLEWARE_CLASSES = (
@@ -121,7 +118,7 @@
 
 STATIC_URL = '/static/'
 
-# Required due to custom fields on AbstractUser, see "Substituting 
+# Required due to custom fields on AbstractUser, see "Substituting
 # a custom user model" under:
 # https://docs.djangoproject.com/en/1.8/topics/auth/customizing/
 AUTH_USER_MODEL = 'ui.User'